--- conflicted
+++ resolved
@@ -6,14 +6,12 @@
 
 from __future__ import absolute_import, print_function, unicode_literals
 
-<<<<<<< HEAD
-from .enum.text import WD_BREAK
-from .shared import Parented
-=======
+
 from docx.oxml.text import CT_RPr, CT_Text, CT_Br, CT_Tab
 from docx.oxml.parts.notes import CT_EndnoteReference, CT_FootnoteReference
 from docx.enum.text import WD_BREAK
->>>>>>> eb1e6231
+from docx.shared import Parented
+
 
 
 def boolproperty(f):
@@ -169,9 +167,7 @@
         self.add_run(text)
 
 
-<<<<<<< HEAD
-class Run(Parented):
-=======
+
 class Text(object):
     """
     Proxy object wrapping ``<w:t>`` element.
@@ -180,12 +176,12 @@
         super(Text, self).__init__()
         self._t = t_elm
 
-        
+
 class NoteReference(object):
-    
+
     def __init__(self, el, note_type=None):
         self._element = el
-        
+
     @property
     def id(self):
         return self._element.id
@@ -198,19 +194,18 @@
 class FootnoteReference(NoteReference):
     pass
 
-    
+
 class RunElement(object):
-    
+
     def __init__(self, el):
         self._element = el
 
-        
+
 class LineBreak(RunElement): pass
 class Tab(RunElement): pass
-        
-    
-class Run(object):
->>>>>>> eb1e6231
+
+
+class Run(Parented):
     """
     Proxy object wrapping ``<w:r>`` element. Several of the properties on Run
     take a tri-state value, |True|, |False|, or |None|. |True| and |False|
@@ -218,11 +213,10 @@
     not specified directly on the run and its effective value is taken from
     the style hierarchy.
     """
-<<<<<<< HEAD
     def __init__(self, r, parent):
         super(Run, self).__init__(parent)
-=======
-    
+        self._r = r
+
     _elements_map = {
         CT_RPr:None,
         CT_Text:Text,
@@ -231,25 +225,21 @@
         CT_EndnoteReference:EndnoteReference,
         CT_FootnoteReference:FootnoteReference,
     }
-    
-    def __init__(self, r):
-        super(Run, self).__init__()
->>>>>>> eb1e6231
-        self._r = r
-        
+
+
     def get_elements(self):
-        
+
         elements_map = self._elements_map
 
         for el in self._r.getchildren():
-            
+
             element_type = type(el)
-            
+
             if element_type not in elements_map:
                 raise ValueError("No mapping for element type %s" % element_type)
-            
+
             wrapper = elements_map.get(element_type)
-            
+
             if wrapper:
                 yield wrapper(el)
 
@@ -523,26 +513,19 @@
         ``\\r`` character to a ``<w:cr/>`` element. Any existing run content
         is replaced. Run formatting is preserved.
         """
-<<<<<<< HEAD
         return self._r.text
 
     @text.setter
     def text(self, text):
         self._r.text = text
-=======
-        text = ''
-        for t in self._r.t_lst:
-            text += t.text
-        return text
-    
+
     @property
     def endnote_references(self):
         return [EndnoteReference(el, 'endnote') for el in self._r.endnote_refs]
-        
+
     @property
     def footnote_references(self):
         return [FootnoteReference(el, 'footnote') for el in self._r.footnote_refs]
->>>>>>> eb1e6231
 
     @property
     def underline(self):
@@ -570,4 +553,4 @@
         of this run shall be hidden when the document is displayed in web
         page view.
         """
-        return 'webHidden'
+        return 'webHidden'